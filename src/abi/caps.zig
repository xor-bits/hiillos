--- conflicted
+++ resolved
@@ -17,21 +17,6 @@
     cap: u32 = 0,
 };
 
-<<<<<<< HEAD
-/// capability that allows kernel object allocation
-pub const Memory = extern struct {
-    cap: u32 = 0,
-
-    pub const Type: abi.ObjectType = .memory;
-
-    pub fn alloc(self: @This(), comptime Obj: type) sys.Error!Obj {
-        _ = self;
-        return Obj{ .cap = 0 };
-    }
-};
-
-=======
->>>>>>> 3eb3116c
 /// capability to manage a single process
 pub const Process = extern struct {
     cap: u32 = 0,
@@ -236,17 +221,6 @@
     pub fn replyRecv(self: @This(), msg: sys.Message) sys.Error!sys.Message {
         return try sys.receiverReplyRecv(self.cap, msg);
     }
-<<<<<<< HEAD
-
-    pub fn saveCaller(self: @This()) sys.Error!Reply {
-        return .{ .cap = sys.receiverSaveCaller(self.cap) };
-    }
-
-    pub fn loadCaller(self: @This(), reply_cap: Reply) sys.Error!void {
-        return sys.receiverLoadCaller(self.cap, reply_cap.cap);
-    }
-=======
->>>>>>> 3eb3116c
 };
 
 /// capability to **a** sender end of an endpoint,
